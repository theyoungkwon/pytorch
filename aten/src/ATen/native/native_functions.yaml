--- conflicted
+++ resolved
@@ -1562,11 +1562,7 @@
   variants: function, method
 
 - func: _prod(Tensor self) -> Tensor
-<<<<<<< HEAD
-  variants: function, method
-=======
-  variants: function
->>>>>>> 01930a31
+  variants: function
   dispatch:
     CPU: _prod_cpu
     CUDA: _prod_cuda
@@ -1706,11 +1702,7 @@
   variants: function, method
 
 - func: _s_where(BoolTensor condition, Tensor self, Tensor other) -> Tensor
-<<<<<<< HEAD
-  variants: function, method
-=======
-  variants: function
->>>>>>> 01930a31
+  variants: function
   dispatch:
     CPU: _s_where_cpu
     CUDA: _s_where_cuda
@@ -2046,10 +2038,7 @@
   dispatch:
     CPU: _local_scalar_dense_cpu
     CUDA: _local_scalar_dense_cuda
-<<<<<<< HEAD
-=======
-  variants: function
->>>>>>> 01930a31
+  variants: function
 
 # Fused RNN kernels
 - func: _thnn_fused_lstm_cell(Tensor input_gates, Tensor hidden_gates, Tensor cx, Tensor? input_bias={}, Tensor? hidden_bias={}) -> (Tensor, Tensor, Tensor)
