--- conflicted
+++ resolved
@@ -42,17 +42,12 @@
     """Executes a shell command."""
     if VERBOSE:
         print(" ".join(arguments))
-<<<<<<< HEAD
-    p = subprocess.Popen(arguments, stdout=subprocess.PIPE)
-    output, _ = p.communicate()
-=======
     try:
         output = subprocess.check_output(arguments).decode().strip()
     except subprocess.CalledProcessError:
         _, error, _ = sys.exc_info()
         error_output = error.output.decode().strip()
         raise RuntimeError("Error executing {}: {}".format(" ".join(arguments), error_output))
->>>>>>> 014ea1e1
 
     return output.decode().strip()
 
